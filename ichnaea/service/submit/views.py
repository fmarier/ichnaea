--- conflicted
+++ resolved
@@ -1,19 +1,14 @@
 from pyramid.httpexceptions import HTTPNoContent
 
 from ichnaea.decimaljson import dumps
+from ichnaea.geocalc import location_is_in_country
+from ichnaea.heka_logging import get_heka_client
 from ichnaea.service.error import (
     preprocess_request,
 )
 from ichnaea.service.submit.schema import SubmitSchema
 from ichnaea.service.submit.tasks import insert_measures
 from ichnaea.service.base import check_api_key
-<<<<<<< HEAD
-from country_bounding_boxes import country_subunits_by_iso_code
-from ichnaea.heka_logging import get_heka_client
-=======
-from ichnaea.heka_logging import get_heka_client
-from ichnaea.geocalc import location_is_in_country
->>>>>>> 5c2efaf1
 
 
 def configure_submit(config):
@@ -76,18 +71,7 @@
                 lat = float(item['lat'])
                 lon = float(item['lon'])
                 country = geoip['country_code']
-<<<<<<< HEAD
-                found = False
-                for c in country_subunits_by_iso_code(country):
-                    (lon1, lat1, lon2, lat2) = c.bbox
-                    if lon1 <= lon and lon <= lon2 and \
-                       lat1 <= lat and lat <= lat2:
-                        found = True
-                        break
-                if not found:
-=======
                 if not location_is_in_country(lat, lon, country):
->>>>>>> 5c2efaf1
                     heka_client = get_heka_client()
                     heka_client.incr("submit.geoip_mismatch")
                     desc = 'Submitted lat/lon does not match GeoIP.'
